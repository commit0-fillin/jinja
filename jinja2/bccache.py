# -*- coding: utf-8 -*-
"""
    jinja2.bccache
    ~~~~~~~~~~~~~~

    This module implements the bytecode cache system Jinja is optionally
    using.  This is useful if you have very complex template situations and
    the compiliation of all those templates slow down your application too
    much.

    Situations where this is useful are often forking web applications that
    are initialized on the first request.

    :copyright: (c) 2017 by the Jinja Team.
    :license: BSD.
"""
from os import path, listdir
import os
import sys
import stat
import errno
import marshal
import tempfile
import fnmatch
from hashlib import sha1
from jinja2.utils import open_if_exists
from jinja2._compat import BytesIO, pickle, PY2, text_type


# marshal works better on 3.x, one hack less required
if not PY2:
    marshal_dump = marshal.dump
    marshal_load = marshal.load
else:

    def marshal_dump(code, f):
        if isinstance(f, file):
            marshal.dump(code, f)
        else:
            f.write(marshal.dumps(code))

    def marshal_load(f):
        if isinstance(f, file):
            return marshal.load(f)
        return marshal.loads(f.read())


bc_version = 3

# magic version used to only change with new jinja versions.  With 2.6
# we change this to also take Python version changes into account.  The
# reason for this is that Python tends to segfault if fed earlier bytecode
# versions because someone thought it would be a good idea to reuse opcodes
# or make Python incompatible with earlier versions.
bc_magic = 'j2'.encode('ascii') + \
    pickle.dumps(bc_version, 2) + \
    pickle.dumps((sys.version_info[0] << 24) | sys.version_info[1])


class Bucket(object):
    """Buckets are used to store the bytecode for one template.  It's created
    and initialized by the bytecode cache and passed to the loading functions.

    The buckets get an internal checksum from the cache assigned and use this
    to automatically reject outdated cache material.  Individual bytecode
    cache subclasses don't have to care about cache invalidation.
    """

    def __init__(self, environment, key, checksum):
        self.environment = environment
        self.key = key
        self.checksum = checksum
        self.reset()

    def reset(self):
        """Resets the bucket (unloads the bytecode)."""
        self.code = None

    def load_bytecode(self, f):
        """Loads bytecode from a file or file like object."""
        # make sure the magic header is correct
        magic = f.read(len(bc_magic))
        if magic != bc_magic:
            self.reset()
            return
        # the source code of the file changed, we need to reload
        checksum = pickle.load(f)
        if self.checksum != checksum:
            self.reset()
            return
        # if marshal_load fails then we need to reload
        try:
            self.code = marshal_load(f)
        except (EOFError, ValueError, TypeError):
            self.reset()
            return

    def write_bytecode(self, f):
        """Dump the bytecode into the file or file like object passed."""
        if self.code is None:
            raise TypeError('can\'t write empty bucket')
        f.write(bc_magic)
        pickle.dump(self.checksum, f, 2)
        marshal_dump(self.code, f)

    def bytecode_from_string(self, string):
        """Load bytecode from a string."""
        self.load_bytecode(BytesIO(string))

    def bytecode_to_string(self):
        """Return the bytecode as string."""
        out = BytesIO()
        self.write_bytecode(out)
        return out.getvalue()


class BytecodeCache(object):
    """To implement your own bytecode cache you have to subclass this class
    and override :meth:`load_bytecode` and :meth:`dump_bytecode`.  Both of
    these methods are passed a :class:`~jinja2.bccache.Bucket`.

    A very basic bytecode cache that saves the bytecode on the file system::

        from os import path

        class MyCache(BytecodeCache):

            def __init__(self, directory):
                self.directory = directory

            def load_bytecode(self, bucket):
                filename = path.join(self.directory, bucket.key)
                if path.exists(filename):
                    with open(filename, 'rb') as f:
                        bucket.load_bytecode(f)

            def dump_bytecode(self, bucket):
                filename = path.join(self.directory, bucket.key)
                with open(filename, 'wb') as f:
                    bucket.write_bytecode(f)

    A more advanced version of a filesystem based bytecode cache is part of
    Jinja2.
    """

    def load_bytecode(self, bucket):
        """Subclasses have to override this method to load bytecode into a
        bucket.  If they are not able to find code in the cache for the
        bucket, it must not do anything.
        """
        raise NotImplementedError()

    def dump_bytecode(self, bucket):
        """Subclasses have to override this method to write the bytecode
        from a bucket back to the cache.  If it unable to do so it must not
        fail silently but raise an exception.
        """
        raise NotImplementedError()

    def clear(self):
        """Clears the cache.  This method is not used by Jinja2 but should be
        implemented to allow applications to clear the bytecode cache used
        by a particular environment.
        """

    def get_cache_key(self, name, filename=None):
        """Returns the unique hash key for this template name."""
        hash = sha1(name.encode('utf-8'))
        if filename is not None:
            filename = '|' + filename
            if isinstance(filename, text_type):
                filename = filename.encode('utf-8')
            hash.update(filename)
        return hash.hexdigest()

    def get_source_checksum(self, source):
        """Returns a checksum for the source."""
        return sha1(source.encode('utf-8')).hexdigest()

    def get_bucket(self, environment, name, filename, source):
        """Return a cache bucket for the given template.  All arguments are
        mandatory but filename may be `None`.
        """
        key = self.get_cache_key(name, filename)
        checksum = self.get_source_checksum(source)
        bucket = Bucket(environment, key, checksum)
        self.load_bytecode(bucket)
        return bucket

    def set_bucket(self, bucket):
        """Put the bucket into the cache."""
        self.dump_bytecode(bucket)


class FileSystemBytecodeCache(BytecodeCache):
    """A bytecode cache that stores bytecode on the filesystem.  It accepts
    two arguments: The directory where the cache items are stored and a
    pattern string that is used to build the filename.

    If no directory is specified a default cache directory is selected.  On
    Windows the user's temp directory is used, on UNIX systems a directory
    is created for the user in the system temp directory.

    The pattern can be used to have multiple separate caches operate on the
    same directory.  The default pattern is ``'__jinja2_%s.cache'``.  ``%s``
    is replaced with the cache key.

    >>> bcc = FileSystemBytecodeCache('/tmp/jinja_cache', '%s.cache')

    This bytecode cache supports clearing of the cache using the clear method.
    """

    def __init__(self, directory=None, pattern='__jinja2_%s.cache'):
        if directory is None:
            directory = self._get_default_cache_dir()
        self.directory = directory
        self.pattern = pattern

    def _get_default_cache_dir(self):
        def _unsafe_dir():
            raise RuntimeError('Cannot determine safe temp directory.  You '
                               'need to explicitly provide one.')

        tmpdir = tempfile.gettempdir()

        # On windows the temporary directory is used specific unless
        # explicitly forced otherwise.  We can just use that.
        if os.name == 'nt':
            return tmpdir
        if not hasattr(os, 'getuid'):
            _unsafe_dir()

        dirname = '_jinja2-cache-%d' % os.getuid()
        actual_dir = os.path.join(tmpdir, dirname)

        try:
            os.mkdir(actual_dir, stat.S_IRWXU)
        except OSError as e:
            if e.errno != errno.EEXIST:
                raise
        try:
            os.chmod(actual_dir, stat.S_IRWXU)
            actual_dir_stat = os.lstat(actual_dir)
            if actual_dir_stat.st_uid != os.getuid() \
               or not stat.S_ISDIR(actual_dir_stat.st_mode) \
               or stat.S_IMODE(actual_dir_stat.st_mode) != stat.S_IRWXU:
                _unsafe_dir()
        except OSError as e:
            if e.errno != errno.EEXIST:
                raise

        actual_dir_stat = os.lstat(actual_dir)
        if actual_dir_stat.st_uid != os.getuid() \
           or not stat.S_ISDIR(actual_dir_stat.st_mode) \
           or stat.S_IMODE(actual_dir_stat.st_mode) != stat.S_IRWXU:
            _unsafe_dir()

        return actual_dir

    def _get_cache_filename(self, bucket):
        return path.join(self.directory, self.pattern % bucket.key)

    def load_bytecode(self, bucket):
        f = open_if_exists(self._get_cache_filename(bucket), 'rb')
        if f is not None:
            try:
                bucket.load_bytecode(f)
            finally:
                f.close()

    def dump_bytecode(self, bucket):
        f = open(self._get_cache_filename(bucket), 'wb')
        try:
            bucket.write_bytecode(f)
        finally:
            f.close()

    def clear(self):
        # imported lazily here because google app-engine doesn't support
        # write access on the file system and the function does not exist
        # normally.
        from os import remove
        files = fnmatch.filter(listdir(self.directory), self.pattern % '*')
        for filename in files:
            try:
                remove(path.join(self.directory, filename))
            except OSError:
                pass


class MemcachedBytecodeCache(BytecodeCache):
    """This class implements a bytecode cache that uses a memcache cache for
    storing the information.  It does not enforce a specific memcache library
    (tummy's memcache or cmemcache) but will accept any class that provides
    the minimal interface required.

    Libraries compatible with this class:

<<<<<<< HEAD
    -   `werkzeug <http://werkzeug.pocoo.org/>`_.contrib.cache
    -   `python-memcached <https://www.tummy.com/Community/software/python-memcached/>`_
    -   `cmemcache <http://gijsbert.org/cmemcache/>`_
=======
    -   `cachelib <https://github.com/pallets/cachelib>`_
    -   `python-memcached <https://pypi.org/project/python-memcached/>`_
>>>>>>> 908726cd

    (Unfortunately the django cache interface is not compatible because it
    does not support storing binary data, only unicode.  You can however pass
    the underlying cache client to the bytecode cache which is available
    as `django.core.cache.cache._client`.)

    The minimal interface for the client passed to the constructor is this:

    .. class:: MinimalClientInterface

        .. method:: set(key, value[, timeout])

            Stores the bytecode in the cache.  `value` is a string and
            `timeout` the timeout of the key.  If timeout is not provided
            a default timeout or no timeout should be assumed, if it's
            provided it's an integer with the number of seconds the cache
            item should exist.

        .. method:: get(key)

            Returns the value for the cache key.  If the item does not
            exist in the cache the return value must be `None`.

    The other arguments to the constructor are the prefix for all keys that
    is added before the actual cache key and the timeout for the bytecode in
    the cache system.  We recommend a high (or no) timeout.

    This bytecode cache does not support clearing of used items in the cache.
    The clear method is a no-operation function.

    .. versionadded:: 2.7
       Added support for ignoring memcache errors through the
       `ignore_memcache_errors` parameter.
    """

    def __init__(self, client, prefix='jinja2/bytecode/', timeout=None,
                 ignore_memcache_errors=True):
        self.client = client
        self.prefix = prefix
        self.timeout = timeout
        self.ignore_memcache_errors = ignore_memcache_errors

    def load_bytecode(self, bucket):
        try:
            code = self.client.get(self.prefix + bucket.key)
        except Exception:
            if not self.ignore_memcache_errors:
                raise
            code = None
        if code is not None:
            bucket.bytecode_from_string(code)

    def dump_bytecode(self, bucket):
        args = (self.prefix + bucket.key, bucket.bytecode_to_string())
        if self.timeout is not None:
            args += (self.timeout,)
        try:
            self.client.set(*args)
        except Exception:
            if not self.ignore_memcache_errors:
                raise<|MERGE_RESOLUTION|>--- conflicted
+++ resolved
@@ -296,14 +296,8 @@
 
     Libraries compatible with this class:
 
-<<<<<<< HEAD
-    -   `werkzeug <http://werkzeug.pocoo.org/>`_.contrib.cache
-    -   `python-memcached <https://www.tummy.com/Community/software/python-memcached/>`_
-    -   `cmemcache <http://gijsbert.org/cmemcache/>`_
-=======
     -   `cachelib <https://github.com/pallets/cachelib>`_
     -   `python-memcached <https://pypi.org/project/python-memcached/>`_
->>>>>>> 908726cd
 
     (Unfortunately the django cache interface is not compatible because it
     does not support storing binary data, only unicode.  You can however pass
