.. currentmodule:: jinja2

<<<<<<< HEAD
Version 3.0.0
-------------

Unreleased

-   Drop support for Python 2.7 and 3.5.
-   Bump MarkupSafe dependency to >=1.1.
-   Bump Babel optional dependency to >=2.1.
=======
2.11.2
------

Unreleased

-   Fix a bug that caused callable objects with ``__getattr__``, like
    :class:`~unittest.mock.Mock` to be treated as a
    :func:`contextfunction`. :issue:`1145`

>>>>>>> 9fe06d88


Version 2.11.1
--------------

Released 2020-01-30

-   Fix a bug that prevented looking up a key after an attribute
    (``{{ data.items[1:] }}``) in an async template. :issue:`1141`


Version 2.11.0
--------------

Released 2020-01-27

-   Drop support for Python 2.6, 3.3, and 3.4. This will be the last
    version to support Python 2.7 and 3.5.
-   Added a new ``ChainableUndefined`` class to support getitem and
    getattr on an undefined object. :issue:`977`
-   Allow ``{%+`` syntax (with NOP behavior) when ``lstrip_blocks`` is
    disabled. :issue:`748`
-   Added a ``default`` parameter for the ``map`` filter. :issue:`557`
-   Exclude environment globals from
    :func:`meta.find_undeclared_variables`. :issue:`931`
-   Float literals can be written with scientific notation, like
    2.56e-3. :issue:`912`, :pr:`922`
-   Int and float literals can be written with the '_' separator for
    legibility, like 12_345. :pr:`923`
-   Fix a bug causing deadlocks in ``LRUCache.setdefault``. :pr:`1000`
-   The ``trim`` filter takes an optional string of characters to trim.
    :pr:`828`
-   A new ``jinja2.ext.debug`` extension adds a ``{% debug %}`` tag to
    quickly dump the current context and available filters and tests.
    :issue:`174`, :pr:`798, 983`
-   Lexing templates with large amounts of whitespace is much faster.
    :issue:`857`, :pr:`858`
-   Parentheses around comparisons are preserved, so
    ``{{ 2 * (3 < 5) }}`` outputs "2" instead of "False".
    :issue:`755`, :pr:`938`
-   Add new ``boolean``, ``false``, ``true``, ``integer`` and ``float``
    tests. :pr:`824`
-   The environment's ``finalize`` function is only applied to the
    output of expressions (constant or not), not static template data.
    :issue:`63`
-   When providing multiple paths to ``FileSystemLoader``, a template
    can have the same name as a directory. :issue:`821`
-   Always return :class:`Undefined` when omitting the ``else`` clause
    in a ``{{ 'foo' if bar }}`` expression, regardless of the
    environment's ``undefined`` class. Omitting the ``else`` clause is a
    valid shortcut and should not raise an error when using
    :class:`StrictUndefined`. :issue:`710`, :pr:`1079`
-   Fix behavior of ``loop`` control variables such as ``length`` and
    ``revindex0`` when looping over a generator. :issue:`459, 751, 794`,
    :pr:`993`
-   Async support is only loaded the first time an environment enables
    it, in order to avoid a slow initial import. :issue:`765`
-   In async environments, the ``|map`` filter will await the filter
    call if needed. :pr:`913`
-   In for loops that access ``loop`` attributes, the iterator is not
    advanced ahead of the current iteration unless ``length``,
    ``revindex``, ``nextitem``, or ``last`` are accessed. This makes it
    less likely to break ``groupby`` results. :issue:`555`, :pr:`1101`
-   In async environments, the ``loop`` attributes ``length`` and
    ``revindex`` work for async iterators. :pr:`1101`
-   In async environments, values from attribute/property access will
    be awaited if needed. :pr:`1101`
-   :class:`~loader.PackageLoader` doesn't depend on setuptools or
    pkg_resources. :issue:`970`
-   ``PackageLoader`` has limited support for :pep:`420` namespace
    packages. :issue:`1097`
-   Support :class:`os.PathLike` objects in
    :class:`~loader.FileSystemLoader` and :class:`~loader.ModuleLoader`.
    :issue:`870`
-   :class:`~nativetypes.NativeTemplate` correctly handles quotes
    between expressions. ``"'{{ a }}', '{{ b }}'"`` renders as the tuple
    ``('1', '2')`` rather than the string ``'1, 2'``. :issue:`1020`
-   Creating a :class:`~nativetypes.NativeTemplate` directly creates a
    :class:`~nativetypes.NativeEnvironment` instead of a default
    :class:`Environment`. :issue:`1091`
-   After calling ``LRUCache.copy()``, the copy's queue methods point to
    the correct queue. :issue:`843`
-   Compiling templates always writes UTF-8 instead of defaulting to the
    system encoding. :issue:`889`
-   ``|wordwrap`` filter treats existing newlines as separate paragraphs
    to be wrapped individually, rather than creating short intermediate
    lines. :issue:`175`
-   Add ``break_on_hyphens`` parameter to ``|wordwrap`` filter.
    :issue:`550`
-   Cython compiled functions decorated as context functions will be
    passed the context. :pr:`1108`
-   When chained comparisons of constants are evaluated at compile time,
    the result follows Python's behavior of returning ``False`` if any
    comparison returns ``False``, rather than only the last one.
    :issue:`1102`
-   Tracebacks for exceptions in templates show the correct line numbers
    and source for Python >= 3.7. :issue:`1104`
-   Tracebacks for template syntax errors in Python 3 no longer show
    internal compiler frames. :issue:`763`
-   Add a ``DerivedContextReference`` node that can be used by
    extensions to get the current context and local variables such as
    ``loop``. :issue:`860`
-   Constant folding during compilation is applied to some node types
    that were previously overlooked. :issue:`733`
-   ``TemplateSyntaxError.source`` is not empty when raised from an
    included template. :issue:`457`
-   Passing an ``Undefined`` value to ``get_template`` (such as through
    ``extends``, ``import``, or ``include``), raises an
    ``UndefinedError`` consistently. ``select_template`` will show the
    undefined message in the list of attempts rather than the empty
    string. :issue:`1037`
-   ``TemplateSyntaxError`` can be pickled. :pr:`1117`


Version 2.10.3
--------------

Released 2019-10-04

-   Fix a typo in Babel entry point in ``setup.py`` that was preventing
    installation.


Version 2.10.2
--------------

Released 2019-10-04

-   Fix Python 3.7 deprecation warnings.
-   Using ``range`` in the sandboxed environment uses ``xrange`` on
    Python 2 to avoid memory use. :issue:`933`
-   Use Python 3.7's better traceback support to avoid a core dump when
    using debug builds of Python 3.7. :issue:`1050`


Version 2.10.1
--------------

Released 2019-04-06

-   ``SandboxedEnvironment`` securely handles ``str.format_map`` in
    order to prevent code execution through untrusted format strings.
    The sandbox already handled ``str.format``.


Version 2.10
------------

Released 2017-11-08

-   Added a new extension node called ``OverlayScope`` which can be used
    to create an unoptimized scope that will look up all variables from
    a derived context.
-   Added an ``in`` test that works like the in operator. This can be
    used in combination with ``reject`` and ``select``.
-   Added ``previtem`` and ``nextitem`` to loop contexts, providing
    access to the previous/next item in the loop. If such an item does
    not exist, the value is undefined.
-   Added ``changed(*values)`` to loop contexts, providing an easy way
    of checking whether a value has changed since the last iteration (or
    rather since the last call of the method)
-   Added a ``namespace`` function that creates a special object which
    allows attribute assignment using the ``set`` tag. This can be used
    to carry data across scopes, e.g. from a loop body to code that
    comes after the loop.
-   Added a ``trimmed`` modifier to ``{% trans %}`` to strip linebreaks
    and surrounding whitespace. Also added a new policy to enable this
    for all ``trans`` blocks.
-   The ``random`` filter is no longer incorrectly constant folded and
    will produce a new random choice each time the template is rendered.
    :pr:`478`
-   Added a ``unique`` filter. :pr:`469`
-   Added ``min`` and ``max`` filters. :pr:`475`
-   Added tests for all comparison operators: ``eq``, ``ne``, ``lt``,
    ``le``, ``gt``, ``ge``. :pr:`665`
-   ``import`` statement cannot end with a trailing comma. :pr:`617`,
    :pr:`618`
-   ``indent`` filter will not indent blank lines by default. :pr:`685`
-   Add ``reverse`` argument for ``dictsort`` filter. :pr:`692`
-   Add a ``NativeEnvironment`` that renders templates to native Python
    types instead of strings. :pr:`708`
-   Added filter support to the block ``set`` tag. :pr:`489`
-   ``tojson`` filter marks output as safe to match documented behavior.
    :pr:`718`
-   Resolved a bug where getting debug locals for tracebacks could
    modify template context.
-   Fixed a bug where having many ``{% elif ... %}`` blocks resulted in
    a "too many levels of indentation" error. These blocks now compile
    to native ``elif ..:`` instead of ``else: if ..:`` :issue:`759`


Version 2.9.6
-------------

Released 2017-04-03

-   Fixed custom context behavior in fast resolve mode :issue:`675`


Version 2.9.5
-------------

Released 2017-01-28

-   Restored the original repr of the internal ``_GroupTuple`` because
    this caused issues with ansible and it was an unintended change.
    :issue:`654`
-   Added back support for custom contexts that override the old
    ``resolve`` method since it was hard for people to spot that this
    could cause a regression.
-   Correctly use the buffer for the else block of for loops. This
    caused invalid syntax errors to be caused on 2.x and completely
    wrong behavior on Python 3 :issue:`669`
-   Resolve an issue where the ``{% extends %}`` tag could not be used
    with async environments. :issue:`668`
-   Reduce memory footprint slightly by reducing our unicode database
    dump we use for identifier matching on Python 3 :issue:`666`
-   Fixed autoescaping not working for macros in async compilation mode.
    :issue:`671`


Version 2.9.4
-------------

Released 2017-01-10

-   Solved some warnings for string literals. :issue:`646`
-   Increment the bytecode cache version which was not done due to an
    oversight before.
-   Corrected bad code generation and scoping for filtered loops.
    :issue:`649`
-   Resolved an issue where top-level output silencing after known
    extend blocks could generate invalid code when blocks where
    contained in if statements. :issue:`651`
-   Made the ``truncate.leeway`` default configurable to improve
    compatibility with older templates.


Version 2.9.3
-------------

Released 2017-01-08

-   Restored the use of blocks in macros to the extend that was possible
    before. On Python 3 it would render a generator repr instead of the
    block contents. :issue:`645`
-   Set a consistent behavior for assigning of variables in inner scopes
    when the variable is also read from an outer scope. This now sets
    the intended behavior in all situations however it does not restore
    the old behavior where limited assignments to outer scopes was
    possible. For more information and a discussion see :issue:`641`
-   Resolved an issue where ``block scoped`` would not take advantage of
    the new scoping rules. In some more exotic cases a variable
    overriden in a local scope would not make it into a block.
-   Change the code generation of the ``with`` statement to be in line
    with the new scoping rules. This resolves some unlikely bugs in edge
    cases. This also introduces a new internal ``With`` node that can be
    used by extensions.


Version 2.9.2
-------------

Released 2017-01-08

-   Fixed a regression that caused for loops to not be able to use the
    same variable for the target as well as source iterator.
    :issue:`640`
-   Add support for a previously unknown behavior of macros. It used to
    be possible in some circumstances to explicitly provide a caller
    argument to macros. While badly buggy and unintended it turns out
    that this is a common case that gets copy pasted around. To not
    completely break backwards compatibility with the most common cases
    it's now possible to provide an explicit keyword argument for caller
    if it's given an explicit default. :issue:`642`


Version 2.9.1
-------------

Released 2017-01-07

-   Resolved a regression with call block scoping for macros. Nested
    caller blocks that used the same identifiers as outer macros could
    refer to the wrong variable incorrectly.


Version 2.9
-----------

Released 2017-01-07, codename Derivation

-   Change cache key definition in environment. This fixes a performance
    regression introduced in 2.8.
-   Added support for ``generator_stop`` on supported Python versions
    (Python 3.5 and later)
-   Corrected a long standing issue with operator precedence of math
    operations not being what was expected.
-   Added support for Python 3.6 async iterators through a new async
    mode.
-   Added policies for filter defaults and similar things.
-   Urlize now sets "rel noopener" by default.
-   Support attribute fallback for old-style classes in 2.x.
-   Support toplevel set statements in extend situations.
-   Restored behavior of Cycler for Python 3 users.
-   Subtraction now follows the same behavior as other operators on
    undefined values.
-   ``map`` and friends will now give better error messages if you
    forgot to quote the parameter.
-   Depend on MarkupSafe 0.23 or higher.
-   Improved the ``truncate`` filter to support better truncation in
    case the string is barely truncated at all.
-   Change the logic for macro autoescaping to be based on the runtime
    autoescaping information at call time instead of macro define time.
-   Ported a modified version of the ``tojson`` filter from Flask to
    Jinja and hooked it up with the new policy framework.
-   Block sets are now marked ``safe`` by default.
-   On Python 2 the asciification of ASCII strings can now be disabled
    with the ``compiler.ascii_str`` policy.
-   Tests now no longer accept an arbitrary expression as first argument
    but a restricted one. This means that you can now properly use
    multiple tests in one expression without extra parentheses. In
    particular you can now write ``foo is divisibleby 2 or foo is
    divisibleby 3`` as you would expect.
-   Greatly changed the scoping system to be more consistent with what
    template designers and developers expect. There is now no more magic
    difference between the different include and import constructs.
    Context is now always propagated the same way. The only remaining
    differences is the defaults for ``with context`` and ``without
    context``.
-   The ``with`` and ``autoescape`` tags are now built-in.
-   Added the new ``select_autoescape`` function which helps configuring
    better autoescaping easier.
-   Fixed a runtime error in the sandbox when attributes of async
    generators were accessed.


Version 2.8.1
-------------

Released 2016-12-29

-   Fixed the ``for_qs`` flag for ``urlencode``.
-   Fixed regression when applying ``int`` to non-string values.
-   SECURITY: if the sandbox mode is used format expressions are now
    sandboxed with the same rules as in Jinja. This solves various
    information leakage problems that can occur with format strings.


Version 2.8
-----------

Released 2015-07-26, codename Replacement

-   Added ``target`` parameter to urlize function.
-   Added support for ``followsymlinks`` to the file system loader.
-   The truncate filter now counts the length.
-   Added equalto filter that helps with select filters.
-   Changed cache keys to use absolute file names if available instead
    of load names.
-   Fixed loop length calculation for some iterators.
-   Changed how Jinja enforces strings to be native strings in Python 2
    to work when people break their default encoding.
-   Added ``make_logging_undefined`` which returns an undefined
    object that logs failures into a logger.
-   If unmarshalling of cached data fails the template will be reloaded
    now.
-   Implemented a block ``set`` tag.
-   Default cache size was increased to 400 from a low 50.
-   Fixed ``is number`` test to accept long integers in all Python
    versions.
-   Changed ``is number`` to accept Decimal as a number.
-   Added a check for default arguments followed by non-default
    arguments. This change makes ``{% macro m(x, y=1, z) %}`` a syntax
    error. The previous behavior for this code was broken anyway
    (resulting in the default value being applied to ``y``).
-   Add ability to use custom subclasses of
    ``jinja2.compiler.CodeGenerator`` and ``jinja2.runtime.Context`` by
    adding two new attributes to the environment
    (``code_generator_class`` and ``context_class``). :pr:`404`
-   Added support for context/environment/evalctx decorator functions on
    the finalize callback of the environment.
-   Escape query strings for urlencode properly. Previously slashes were
    not escaped in that place.
-   Add 'base' parameter to 'int' filter.


Version 2.7.3
-------------

Released 2014-06-06

-   Security issue: Corrected the security fix for the cache folder.
    This fix was provided by RedHat.


Version 2.7.2
-------------

Released 2014-01-10

-   Prefix loader was not forwarding the locals properly to inner
    loaders. This is now fixed.
-   Security issue: Changed the default folder for the filesystem cache
    to be user specific and read and write protected on UNIX systems.
    See `Debian bug 734747`_ for more information.

.. _Debian bug 734747: https://bugs.debian.org/cgi-bin/bugreport.cgi?bug=734747


Version 2.7.1
-------------

Released 2013-08-07

-   Fixed a bug with ``call_filter`` not working properly on environment
    and context filters.
-   Fixed lack of Python 3 support for bytecode caches.
-   Reverted support for defining blocks in included templates as this
    broke existing templates for users.
-   Fixed some warnings with hashing of undefineds and nodes if Python
    is run with warnings for Python 3.
-   Added support for properly hashing undefined objects.
-   Fixed a bug with the title filter not working on already uppercase
    strings.


Version 2.7
-----------

Released 2013-05-20, codename Translation

-   Choice and prefix loaders now dispatch source and template lookup
    separately in order to work in combination with module loaders as
    advertised.
-   Fixed filesizeformat.
-   Added a non-silent option for babel extraction.
-   Added ``urlencode`` filter that automatically quotes values for URL
    safe usage with utf-8 as only supported encoding. If applications
    want to change this encoding they can override the filter.
-   Added ``keep-trailing-newline`` configuration to environments and
    templates to optionally preserve the final trailing newline.
-   Accessing ``last`` on the loop context no longer causes the iterator
    to be consumed into a list.
-   Python requirement changed: 2.6, 2.7 or >= 3.3 are required now,
    supported by same source code, using the "six" compatibility
    library.
-   Allow ``contextfunction`` and other decorators to be applied to
    ``__call__``.
-   Added support for changing from newline to different signs in the
    ``wordwrap`` filter.
-   Added support for ignoring memcache errors silently.
-   Added support for keeping the trailing newline in templates.
-   Added finer grained support for stripping whitespace on the left
    side of blocks.
-   Added ``map``, ``select``, ``reject``, ``selectattr`` and
    ``rejectattr`` filters.
-   Added support for ``loop.depth`` to figure out how deep inside a
    recursive loop the code is.
-   Disabled py_compile for pypy and python 3.


Version 2.6
-----------

Released 2011-07-24, codename Convolution

-   Internal attributes now raise an internal attribute error now
    instead of returning an undefined. This fixes problems when passing
    undefined objects to Python semantics expecting APIs.
-   Traceback support now works properly for PyPy. (Tested with 1.4)
-   Implemented operator intercepting for sandboxed environments. This
    allows application developers to disable builtin operators for
    better security. (For instance limit the mathematical operators to
    actual integers instead of longs)
-   Groupby filter now supports dotted notation for grouping by
    attributes of attributes.
-   Scoped blocks now properly treat toplevel assignments and imports.
    Previously an import suddenly "disappeared" in a scoped block.
-   Automatically detect newer Python interpreter versions before
    loading code from bytecode caches to prevent segfaults on invalid
    opcodes. The segfault in earlier Jinja versions here was not a
    Jinja bug but a limitation in the underlying Python interpreter. If
    you notice Jinja segfaulting in earlier versions after an upgrade
    of the Python interpreter you don't have to upgrade, it's enough to
    flush the bytecode cache. This just no longer makes this necessary,
    Jinja will automatically detect these cases now.
-   The sum filter can now sum up values by attribute. This is a
    backwards incompatible change. The argument to the filter previously
    was the optional starting index which defaults to zero. This now
    became the second argument to the function because it's rarely used.
-   Like sum, sort now also makes it possible to order items by
    attribute.
-   Like sum and sort, join now also is able to join attributes of
    objects as string.
-   The internal eval context now has a reference to the environment.
-   Added a mapping test to see if an object is a dict or an object with
    a similar interface.


Version 2.5.5
-------------

Released 2010-10-18

-   Built documentation is no longer part of release.


Version 2.5.4
-------------

Released 2010-10-17

-   Fixed extensions not loading properly with overlays.
-   Work around a bug in cpython for the debugger that causes segfaults
    on 64bit big-endian architectures.


Version 2.5.3
-------------

Released 2010-10-17

-   Fixed an operator precedence error introduced in 2.5.2. Statements
    like "-foo.bar" had their implicit parentheses applied around the
    first part of the expression ("(-foo).bar") instead of the more
    correct "-(foo.bar)".


Version 2.5.2
-------------

Released 2010-08-18

-   Improved setup.py script to better work with assumptions people
    might still have from it (``--with-speedups``).
-   Fixed a packaging error that excluded the new debug support.


Version 2.5.1
-------------

Released 2010-08-17

-   StopIteration exceptions raised by functions called from templates
    are now intercepted and converted to undefineds. This solves a lot
    of debugging grief. (StopIteration is used internally to abort
    template execution)
-   Improved performance of macro calls slightly.
-   Babel extraction can now properly extract newstyle gettext calls.
-   Using the variable ``num`` in newstyle gettext for something else
    than the pluralize count will no longer raise a :exc:`KeyError`.
-   Removed builtin markup class and switched to markupsafe. For
    backwards compatibility the pure Python implementation still exists
    but is pulled from markupsafe by the Jinja developers. The debug
    support went into a separate feature called "debugsupport" and is
    disabled by default because it is only relevant for Python 2.4
-   Fixed an issue with unary operators having the wrong precedence.


Version 2.5
-----------

Released 2010-05-29, codename Incoherence

-   Improved the sort filter (should have worked like this for a long
    time) by adding support for case insensitive searches.
-   Fixed a bug for getattribute constant folding.
-   Support for newstyle gettext translations which result in a nicer
    in-template user interface and more consistent catalogs.
-   It's now possible to register extensions after an environment was
    created.


Version 2.4.1
-------------

Released 2010-04-20

-   Fixed an error reporting bug for undefined.


Version 2.4
-----------

Released 2010-04-13, codename Correlation

-   The environment template loading functions now transparently pass
    through a template object if it was passed to it. This makes it
    possible to import or extend from a template object that was passed
    to the template.
-   Added a ``ModuleLoader`` that can load templates from
    precompiled sources. The environment now features a method to
    compile the templates from a configured loader into a zip file or
    folder.
-   The _speedups C extension now supports Python 3.
-   Added support for autoescaping toggling sections and support for
    evaluation contexts.
-   Extensions have a priority now.


Version 2.3.1
-------------

Released 2010-02-19

-   Fixed an error reporting bug on all python versions
-   Fixed an error reporting bug on Python 2.4


Version 2.3
-----------

Released 2010-02-10, codename 3000 Pythons

-   Fixes issue with code generator that causes unbound variables to be
    generated if set was used in if-blocks and other small identifier
    problems.
-   Include tags are now able to select between multiple templates and
    take the first that exists, if a list of templates is given.
-   Fixed a problem with having call blocks in outer scopes that have an
    argument that is also used as local variable in an inner frame
    :issue:`360`.
-   Greatly improved error message reporting :pr:`339`
-   Implicit tuple expressions can no longer be totally empty. This
    change makes ``{% if %}`` a syntax error now. :issue:`364`
-   Added support for translator comments if extracted via babel.
-   Added with-statement extension.
-   Experimental Python 3 support.


Version 2.2.1
-------------

Released 2009-09-14

-   Fixes some smaller problems for Jinja on Jython.


Version 2.2
-----------

Released 2009-09-13, codename Kong

-   Include statements can now be marked with ``ignore missing`` to skip
    non existing templates.
-   Priority of ``not`` raised. It's now possible to write ``not foo in
    bar`` as an alias to ``foo not in bar`` like in python. Previously
    the grammar required parentheses (``not (foo in bar)``) which was
    odd.
-   Fixed a bug that caused syntax errors when defining macros or using
    the ``{% call %}`` tag inside loops.
-   Fixed a bug in the parser that made ``{{ foo[1, 2] }}`` impossible.
-   Made it possible to refer to names from outer scopes in included
    templates that were unused in the callers frame :issue:`327`
-   Fixed a bug that caused internal errors if names where used as
    iteration variable and regular variable *after* the loop if that
    variable was unused *before* the loop. :pr:`331`
-   Added support for optional ``scoped`` modifier to blocks.
-   Added support for line-comments.
-   Added the ``meta`` module.
-   Renamed (undocumented) attribute "overlay" to "overlayed" on the
    environment because it was clashing with a method of the same name.
-   Speedup extension is now disabled by default.


Version 2.1.1
-------------

Released 2008-12-25

-   Fixed a translation error caused by looping over empty recursive
    loops.


Version 2.1
-----------

Released 2008-11-23, codename Yasuzō

-   Fixed a bug with nested loops and the special loop variable. Before
    the change an inner loop overwrote the loop variable from the outer
    one after iteration.
-   Fixed a bug with the i18n extension that caused the explicit
    pluralization block to look up the wrong variable.
-   Fixed a limitation in the lexer that made ``{{ foo.0.0 }}``
    impossible.
-   Index based subscribing of variables with a constant value returns
    an undefined object now instead of raising an index error. This was
    a bug caused by eager optimizing.
-   The i18n extension looks up ``foo.ugettext`` now followed by
    ``foo.gettext`` if an translations object is installed. This makes
    dealing with custom translations classes easier.
-   Fixed a confusing behavior with conditional extending. loops were
    partially executed under some conditions even though they were not
    part of a visible area.
-   Added ``sort`` filter that works like ``dictsort`` but for arbitrary
    sequences.
-   Fixed a bug with empty statements in macros.
-   Implemented a bytecode cache system.
-   The template context is now weakref-able
-   Inclusions and imports "with context" forward all variables now, not
    only the initial context.
-   Added a cycle helper called ``cycler``.
-   Added a joining helper called ``joiner``.
-   Added a ``compile_expression`` method to the environment that allows
    compiling of Jinja expressions into callable Python objects.
-   Fixed an escaping bug in urlize


Version 2.0
-----------

Released 2008-07-17, codename Jinjavitus

-   The subscribing of objects (looking up attributes and items) changed
    from slightly. It's now possible to give attributes or items a
    higher priority by either using dot-notation lookup or the bracket
    syntax. This also changed the AST slightly. ``Subscript`` is gone
    and was replaced with ``Getitem`` and ``Getattr``.
-   Added support for preprocessing and token stream filtering for
    extensions. This would allow extensions to allow simplified gettext
    calls in template data and something similar.
-   Added ``TemplateStream.dump``.
-   Added missing support for implicit string literal concatenation.
    ``{{ "foo" "bar" }}`` is equivalent to ``{{ "foobar" }}``
-   ``else`` is optional for conditional expressions. If not given it
    evaluates to ``false``.
-   Improved error reporting for undefined values by providing a
    position.
-   ``filesizeformat`` filter uses decimal prefixes now per default and
    can be set to binary mode with the second parameter.
-   Fixed bug in finalizer


Version 2.0rc1
--------------

Released 2008-06-09

-   First release of Jinja 2.<|MERGE_RESOLUTION|>--- conflicted
+++ resolved
@@ -1,6 +1,5 @@
 .. currentmodule:: jinja2
 
-<<<<<<< HEAD
 Version 3.0.0
 -------------
 
@@ -9,7 +8,8 @@
 -   Drop support for Python 2.7 and 3.5.
 -   Bump MarkupSafe dependency to >=1.1.
 -   Bump Babel optional dependency to >=2.1.
-=======
+
+
 2.11.2
 ------
 
@@ -19,7 +19,6 @@
     :class:`~unittest.mock.Mock` to be treated as a
     :func:`contextfunction`. :issue:`1145`
 
->>>>>>> 9fe06d88
 
 
 Version 2.11.1
