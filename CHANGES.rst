.. currentmodule:: jinja2

<<<<<<< HEAD
Version 3.0.0
-------------

Unreleased

-   Drop support for Python 2.7 and 3.5.
-   Bump MarkupSafe dependency to >=1.1.
-   Bump Babel optional dependency to >=2.1.
-   Remove code that was marked deprecated.
-   Use :pep:`451` API to load templates with
    :class:`~loaders.PackageLoader`. :issue:`1168`


2.11.2
------
=======
Version 2.11.2
--------------
>>>>>>> 9ec465ba

Released 2020-04-13

-   Fix a bug that caused callable objects with ``__getattr__``, like
    :class:`~unittest.mock.Mock` to be treated as a
    :func:`contextfunction`. :issue:`1145`
-   Update ``wordcount`` filter to trigger :class:`Undefined` methods
    by wrapping the input in :func:`soft_str`. :pr:`1160`
-   Fix a hang when displaying tracebacks on Python 32-bit.
    :issue:`1162`
-   Showing an undefined error for an object that raises
    ``AttributeError`` on access doesn't cause a recursion error.
    :issue:`1177`
-   Revert changes to :class:`~loaders.PackageLoader` from 2.10 which
    removed the dependency on setuptools and pkg_resources, and added
    limited support for namespace packages. The changes caused issues
    when using Pytest. Due to the difficulty in supporting Python 2 and
    :pep:`451` simultaneously, the changes are reverted until 3.0.
    :pr:`1182`
-   Fix line numbers in error messages when newlines are stripped.
    :pr:`1178`
-   The special ``namespace()`` assignment object in templates works in
    async environments. :issue:`1180`
-   Fix whitespace being removed before tags in the middle of lines when
    ``lstrip_blocks`` is enabled. :issue:`1138`
-   :class:`~nativetypes.NativeEnvironment` doesn't evaluate
    intermediate strings during rendering. This prevents early
    evaluation which could change the value of an expression.
    :issue:`1186`


Version 2.11.1
--------------

Released 2020-01-30

-   Fix a bug that prevented looking up a key after an attribute
    (``{{ data.items[1:] }}``) in an async template. :issue:`1141`


Version 2.11.0
--------------

Released 2020-01-27

-   Drop support for Python 2.6, 3.3, and 3.4. This will be the last
    version to support Python 2.7 and 3.5.
-   Added a new ``ChainableUndefined`` class to support getitem and
    getattr on an undefined object. :issue:`977`
-   Allow ``{%+`` syntax (with NOP behavior) when ``lstrip_blocks`` is
    disabled. :issue:`748`
-   Added a ``default`` parameter for the ``map`` filter. :issue:`557`
-   Exclude environment globals from
    :func:`meta.find_undeclared_variables`. :issue:`931`
-   Float literals can be written with scientific notation, like
    2.56e-3. :issue:`912`, :pr:`922`
-   Int and float literals can be written with the '_' separator for
    legibility, like 12_345. :pr:`923`
-   Fix a bug causing deadlocks in ``LRUCache.setdefault``. :pr:`1000`
-   The ``trim`` filter takes an optional string of characters to trim.
    :pr:`828`
-   A new ``jinja2.ext.debug`` extension adds a ``{% debug %}`` tag to
    quickly dump the current context and available filters and tests.
    :issue:`174`, :pr:`798, 983`
-   Lexing templates with large amounts of whitespace is much faster.
    :issue:`857`, :pr:`858`
-   Parentheses around comparisons are preserved, so
    ``{{ 2 * (3 < 5) }}`` outputs "2" instead of "False".
    :issue:`755`, :pr:`938`
-   Add new ``boolean``, ``false``, ``true``, ``integer`` and ``float``
    tests. :pr:`824`
-   The environment's ``finalize`` function is only applied to the
    output of expressions (constant or not), not static template data.
    :issue:`63`
-   When providing multiple paths to ``FileSystemLoader``, a template
    can have the same name as a directory. :issue:`821`
-   Always return :class:`Undefined` when omitting the ``else`` clause
    in a ``{{ 'foo' if bar }}`` expression, regardless of the
    environment's ``undefined`` class. Omitting the ``else`` clause is a
    valid shortcut and should not raise an error when using
    :class:`StrictUndefined`. :issue:`710`, :pr:`1079`
-   Fix behavior of ``loop`` control variables such as ``length`` and
    ``revindex0`` when looping over a generator. :issue:`459, 751, 794`,
    :pr:`993`
-   Async support is only loaded the first time an environment enables
    it, in order to avoid a slow initial import. :issue:`765`
-   In async environments, the ``|map`` filter will await the filter
    call if needed. :pr:`913`
-   In for loops that access ``loop`` attributes, the iterator is not
    advanced ahead of the current iteration unless ``length``,
    ``revindex``, ``nextitem``, or ``last`` are accessed. This makes it
    less likely to break ``groupby`` results. :issue:`555`, :pr:`1101`
-   In async environments, the ``loop`` attributes ``length`` and
    ``revindex`` work for async iterators. :pr:`1101`
-   In async environments, values from attribute/property access will
    be awaited if needed. :pr:`1101`
-   :class:`~loader.PackageLoader` doesn't depend on setuptools or
    pkg_resources. :issue:`970`
-   ``PackageLoader`` has limited support for :pep:`420` namespace
    packages. :issue:`1097`
-   Support :class:`os.PathLike` objects in
    :class:`~loader.FileSystemLoader` and :class:`~loader.ModuleLoader`.
    :issue:`870`
-   :class:`~nativetypes.NativeTemplate` correctly handles quotes
    between expressions. ``"'{{ a }}', '{{ b }}'"`` renders as the tuple
    ``('1', '2')`` rather than the string ``'1, 2'``. :issue:`1020`
-   Creating a :class:`~nativetypes.NativeTemplate` directly creates a
    :class:`~nativetypes.NativeEnvironment` instead of a default
    :class:`Environment`. :issue:`1091`
-   After calling ``LRUCache.copy()``, the copy's queue methods point to
    the correct queue. :issue:`843`
-   Compiling templates always writes UTF-8 instead of defaulting to the
    system encoding. :issue:`889`
-   ``|wordwrap`` filter treats existing newlines as separate paragraphs
    to be wrapped individually, rather than creating short intermediate
    lines. :issue:`175`
-   Add ``break_on_hyphens`` parameter to ``|wordwrap`` filter.
    :issue:`550`
-   Cython compiled functions decorated as context functions will be
    passed the context. :pr:`1108`
-   When chained comparisons of constants are evaluated at compile time,
    the result follows Python's behavior of returning ``False`` if any
    comparison returns ``False``, rather than only the last one.
    :issue:`1102`
-   Tracebacks for exceptions in templates show the correct line numbers
    and source for Python >= 3.7. :issue:`1104`
-   Tracebacks for template syntax errors in Python 3 no longer show
    internal compiler frames. :issue:`763`
-   Add a ``DerivedContextReference`` node that can be used by
    extensions to get the current context and local variables such as
    ``loop``. :issue:`860`
-   Constant folding during compilation is applied to some node types
    that were previously overlooked. :issue:`733`
-   ``TemplateSyntaxError.source`` is not empty when raised from an
    included template. :issue:`457`
-   Passing an ``Undefined`` value to ``get_template`` (such as through
    ``extends``, ``import``, or ``include``), raises an
    ``UndefinedError`` consistently. ``select_template`` will show the
    undefined message in the list of attempts rather than the empty
    string. :issue:`1037`
-   ``TemplateSyntaxError`` can be pickled. :pr:`1117`


Version 2.10.3
--------------

Released 2019-10-04

-   Fix a typo in Babel entry point in ``setup.py`` that was preventing
    installation.


Version 2.10.2
--------------

Released 2019-10-04

-   Fix Python 3.7 deprecation warnings.
-   Using ``range`` in the sandboxed environment uses ``xrange`` on
    Python 2 to avoid memory use. :issue:`933`
-   Use Python 3.7's better traceback support to avoid a core dump when
    using debug builds of Python 3.7. :issue:`1050`


Version 2.10.1
--------------

Released 2019-04-06

-   ``SandboxedEnvironment`` securely handles ``str.format_map`` in
    order to prevent code execution through untrusted format strings.
    The sandbox already handled ``str.format``.


Version 2.10
------------

Released 2017-11-08

-   Added a new extension node called ``OverlayScope`` which can be used
    to create an unoptimized scope that will look up all variables from
    a derived context.
-   Added an ``in`` test that works like the in operator. This can be
    used in combination with ``reject`` and ``select``.
-   Added ``previtem`` and ``nextitem`` to loop contexts, providing
    access to the previous/next item in the loop. If such an item does
    not exist, the value is undefined.
-   Added ``changed(*values)`` to loop contexts, providing an easy way
    of checking whether a value has changed since the last iteration (or
    rather since the last call of the method)
-   Added a ``namespace`` function that creates a special object which
    allows attribute assignment using the ``set`` tag. This can be used
    to carry data across scopes, e.g. from a loop body to code that
    comes after the loop.
-   Added a ``trimmed`` modifier to ``{% trans %}`` to strip linebreaks
    and surrounding whitespace. Also added a new policy to enable this
    for all ``trans`` blocks.
-   The ``random`` filter is no longer incorrectly constant folded and
    will produce a new random choice each time the template is rendered.
    :pr:`478`
-   Added a ``unique`` filter. :pr:`469`
-   Added ``min`` and ``max`` filters. :pr:`475`
-   Added tests for all comparison operators: ``eq``, ``ne``, ``lt``,
    ``le``, ``gt``, ``ge``. :pr:`665`
-   ``import`` statement cannot end with a trailing comma. :pr:`617`,
    :pr:`618`
-   ``indent`` filter will not indent blank lines by default. :pr:`685`
-   Add ``reverse`` argument for ``dictsort`` filter. :pr:`692`
-   Add a ``NativeEnvironment`` that renders templates to native Python
    types instead of strings. :pr:`708`
-   Added filter support to the block ``set`` tag. :pr:`489`
-   ``tojson`` filter marks output as safe to match documented behavior.
    :pr:`718`
-   Resolved a bug where getting debug locals for tracebacks could
    modify template context.
-   Fixed a bug where having many ``{% elif ... %}`` blocks resulted in
    a "too many levels of indentation" error. These blocks now compile
    to native ``elif ..:`` instead of ``else: if ..:`` :issue:`759`


Version 2.9.6
-------------

Released 2017-04-03

-   Fixed custom context behavior in fast resolve mode :issue:`675`


Version 2.9.5
-------------

Released 2017-01-28

-   Restored the original repr of the internal ``_GroupTuple`` because
    this caused issues with ansible and it was an unintended change.
    :issue:`654`
-   Added back support for custom contexts that override the old
    ``resolve`` method since it was hard for people to spot that this
    could cause a regression.
-   Correctly use the buffer for the else block of for loops. This
    caused invalid syntax errors to be caused on 2.x and completely
    wrong behavior on Python 3 :issue:`669`
-   Resolve an issue where the ``{% extends %}`` tag could not be used
    with async environments. :issue:`668`
-   Reduce memory footprint slightly by reducing our unicode database
    dump we use for identifier matching on Python 3 :issue:`666`
-   Fixed autoescaping not working for macros in async compilation mode.
    :issue:`671`


Version 2.9.4
-------------

Released 2017-01-10

-   Solved some warnings for string literals. :issue:`646`
-   Increment the bytecode cache version which was not done due to an
    oversight before.
-   Corrected bad code generation and scoping for filtered loops.
    :issue:`649`
-   Resolved an issue where top-level output silencing after known
    extend blocks could generate invalid code when blocks where
    contained in if statements. :issue:`651`
-   Made the ``truncate.leeway`` default configurable to improve
    compatibility with older templates.


Version 2.9.3
-------------

Released 2017-01-08

-   Restored the use of blocks in macros to the extend that was possible
    before. On Python 3 it would render a generator repr instead of the
    block contents. :issue:`645`
-   Set a consistent behavior for assigning of variables in inner scopes
    when the variable is also read from an outer scope. This now sets
    the intended behavior in all situations however it does not restore
    the old behavior where limited assignments to outer scopes was
    possible. For more information and a discussion see :issue:`641`
-   Resolved an issue where ``block scoped`` would not take advantage of
    the new scoping rules. In some more exotic cases a variable
    overriden in a local scope would not make it into a block.
-   Change the code generation of the ``with`` statement to be in line
    with the new scoping rules. This resolves some unlikely bugs in edge
    cases. This also introduces a new internal ``With`` node that can be
    used by extensions.


Version 2.9.2
-------------

Released 2017-01-08

-   Fixed a regression that caused for loops to not be able to use the
    same variable for the target as well as source iterator.
    :issue:`640`
-   Add support for a previously unknown behavior of macros. It used to
    be possible in some circumstances to explicitly provide a caller
    argument to macros. While badly buggy and unintended it turns out
    that this is a common case that gets copy pasted around. To not
    completely break backwards compatibility with the most common cases
    it's now possible to provide an explicit keyword argument for caller
    if it's given an explicit default. :issue:`642`


Version 2.9.1
-------------

Released 2017-01-07

-   Resolved a regression with call block scoping for macros. Nested
    caller blocks that used the same identifiers as outer macros could
    refer to the wrong variable incorrectly.


Version 2.9
-----------

Released 2017-01-07, codename Derivation

-   Change cache key definition in environment. This fixes a performance
    regression introduced in 2.8.
-   Added support for ``generator_stop`` on supported Python versions
    (Python 3.5 and later)
-   Corrected a long standing issue with operator precedence of math
    operations not being what was expected.
-   Added support for Python 3.6 async iterators through a new async
    mode.
-   Added policies for filter defaults and similar things.
-   Urlize now sets "rel noopener" by default.
-   Support attribute fallback for old-style classes in 2.x.
-   Support toplevel set statements in extend situations.
-   Restored behavior of Cycler for Python 3 users.
-   Subtraction now follows the same behavior as other operators on
    undefined values.
-   ``map`` and friends will now give better error messages if you
    forgot to quote the parameter.
-   Depend on MarkupSafe 0.23 or higher.
-   Improved the ``truncate`` filter to support better truncation in
    case the string is barely truncated at all.
-   Change the logic for macro autoescaping to be based on the runtime
    autoescaping information at call time instead of macro define time.
-   Ported a modified version of the ``tojson`` filter from Flask to
    Jinja and hooked it up with the new policy framework.
-   Block sets are now marked ``safe`` by default.
-   On Python 2 the asciification of ASCII strings can now be disabled
    with the ``compiler.ascii_str`` policy.
-   Tests now no longer accept an arbitrary expression as first argument
    but a restricted one. This means that you can now properly use
    multiple tests in one expression without extra parentheses. In
    particular you can now write ``foo is divisibleby 2 or foo is
    divisibleby 3`` as you would expect.
-   Greatly changed the scoping system to be more consistent with what
    template designers and developers expect. There is now no more magic
    difference between the different include and import constructs.
    Context is now always propagated the same way. The only remaining
    differences is the defaults for ``with context`` and ``without
    context``.
-   The ``with`` and ``autoescape`` tags are now built-in.
-   Added the new ``select_autoescape`` function which helps configuring
    better autoescaping easier.
-   Fixed a runtime error in the sandbox when attributes of async
    generators were accessed.


Version 2.8.1
-------------

Released 2016-12-29

-   Fixed the ``for_qs`` flag for ``urlencode``.
-   Fixed regression when applying ``int`` to non-string values.
-   SECURITY: if the sandbox mode is used format expressions are now
    sandboxed with the same rules as in Jinja. This solves various
    information leakage problems that can occur with format strings.


Version 2.8
-----------

Released 2015-07-26, codename Replacement

-   Added ``target`` parameter to urlize function.
-   Added support for ``followsymlinks`` to the file system loader.
-   The truncate filter now counts the length.
-   Added equalto filter that helps with select filters.
-   Changed cache keys to use absolute file names if available instead
    of load names.
-   Fixed loop length calculation for some iterators.
-   Changed how Jinja enforces strings to be native strings in Python 2
    to work when people break their default encoding.
-   Added ``make_logging_undefined`` which returns an undefined
    object that logs failures into a logger.
-   If unmarshalling of cached data fails the template will be reloaded
    now.
-   Implemented a block ``set`` tag.
-   Default cache size was increased to 400 from a low 50.
-   Fixed ``is number`` test to accept long integers in all Python
    versions.
-   Changed ``is number`` to accept Decimal as a number.
-   Added a check for default arguments followed by non-default
    arguments. This change makes ``{% macro m(x, y=1, z) %}`` a syntax
    error. The previous behavior for this code was broken anyway
    (resulting in the default value being applied to ``y``).
-   Add ability to use custom subclasses of
    ``jinja2.compiler.CodeGenerator`` and ``jinja2.runtime.Context`` by
    adding two new attributes to the environment
    (``code_generator_class`` and ``context_class``). :pr:`404`
-   Added support for context/environment/evalctx decorator functions on
    the finalize callback of the environment.
-   Escape query strings for urlencode properly. Previously slashes were
    not escaped in that place.
-   Add 'base' parameter to 'int' filter.


Version 2.7.3
-------------

Released 2014-06-06

-   Security issue: Corrected the security fix for the cache folder.
    This fix was provided by RedHat.


Version 2.7.2
-------------

Released 2014-01-10

-   Prefix loader was not forwarding the locals properly to inner
    loaders. This is now fixed.
-   Security issue: Changed the default folder for the filesystem cache
    to be user specific and read and write protected on UNIX systems.
    See `Debian bug 734747`_ for more information.

.. _Debian bug 734747: https://bugs.debian.org/cgi-bin/bugreport.cgi?bug=734747


Version 2.7.1
-------------

Released 2013-08-07

-   Fixed a bug with ``call_filter`` not working properly on environment
    and context filters.
-   Fixed lack of Python 3 support for bytecode caches.
-   Reverted support for defining blocks in included templates as this
    broke existing templates for users.
-   Fixed some warnings with hashing of undefineds and nodes if Python
    is run with warnings for Python 3.
-   Added support for properly hashing undefined objects.
-   Fixed a bug with the title filter not working on already uppercase
    strings.


Version 2.7
-----------

Released 2013-05-20, codename Translation

-   Choice and prefix loaders now dispatch source and template lookup
    separately in order to work in combination with module loaders as
    advertised.
-   Fixed filesizeformat.
-   Added a non-silent option for babel extraction.
-   Added ``urlencode`` filter that automatically quotes values for URL
    safe usage with utf-8 as only supported encoding. If applications
    want to change this encoding they can override the filter.
-   Added ``keep-trailing-newline`` configuration to environments and
    templates to optionally preserve the final trailing newline.
-   Accessing ``last`` on the loop context no longer causes the iterator
    to be consumed into a list.
-   Python requirement changed: 2.6, 2.7 or >= 3.3 are required now,
    supported by same source code, using the "six" compatibility
    library.
-   Allow ``contextfunction`` and other decorators to be applied to
    ``__call__``.
-   Added support for changing from newline to different signs in the
    ``wordwrap`` filter.
-   Added support for ignoring memcache errors silently.
-   Added support for keeping the trailing newline in templates.
-   Added finer grained support for stripping whitespace on the left
    side of blocks.
-   Added ``map``, ``select``, ``reject``, ``selectattr`` and
    ``rejectattr`` filters.
-   Added support for ``loop.depth`` to figure out how deep inside a
    recursive loop the code is.
-   Disabled py_compile for pypy and python 3.


Version 2.6
-----------

Released 2011-07-24, codename Convolution

-   Internal attributes now raise an internal attribute error now
    instead of returning an undefined. This fixes problems when passing
    undefined objects to Python semantics expecting APIs.
-   Traceback support now works properly for PyPy. (Tested with 1.4)
-   Implemented operator intercepting for sandboxed environments. This
    allows application developers to disable builtin operators for
    better security. (For instance limit the mathematical operators to
    actual integers instead of longs)
-   Groupby filter now supports dotted notation for grouping by
    attributes of attributes.
-   Scoped blocks now properly treat toplevel assignments and imports.
    Previously an import suddenly "disappeared" in a scoped block.
-   Automatically detect newer Python interpreter versions before
    loading code from bytecode caches to prevent segfaults on invalid
    opcodes. The segfault in earlier Jinja versions here was not a
    Jinja bug but a limitation in the underlying Python interpreter. If
    you notice Jinja segfaulting in earlier versions after an upgrade
    of the Python interpreter you don't have to upgrade, it's enough to
    flush the bytecode cache. This just no longer makes this necessary,
    Jinja will automatically detect these cases now.
-   The sum filter can now sum up values by attribute. This is a
    backwards incompatible change. The argument to the filter previously
    was the optional starting index which defaults to zero. This now
    became the second argument to the function because it's rarely used.
-   Like sum, sort now also makes it possible to order items by
    attribute.
-   Like sum and sort, join now also is able to join attributes of
    objects as string.
-   The internal eval context now has a reference to the environment.
-   Added a mapping test to see if an object is a dict or an object with
    a similar interface.


Version 2.5.5
-------------

Released 2010-10-18

-   Built documentation is no longer part of release.


Version 2.5.4
-------------

Released 2010-10-17

-   Fixed extensions not loading properly with overlays.
-   Work around a bug in cpython for the debugger that causes segfaults
    on 64bit big-endian architectures.


Version 2.5.3
-------------

Released 2010-10-17

-   Fixed an operator precedence error introduced in 2.5.2. Statements
    like "-foo.bar" had their implicit parentheses applied around the
    first part of the expression ("(-foo).bar") instead of the more
    correct "-(foo.bar)".


Version 2.5.2
-------------

Released 2010-08-18

-   Improved setup.py script to better work with assumptions people
    might still have from it (``--with-speedups``).
-   Fixed a packaging error that excluded the new debug support.


Version 2.5.1
-------------

Released 2010-08-17

-   StopIteration exceptions raised by functions called from templates
    are now intercepted and converted to undefineds. This solves a lot
    of debugging grief. (StopIteration is used internally to abort
    template execution)
-   Improved performance of macro calls slightly.
-   Babel extraction can now properly extract newstyle gettext calls.
-   Using the variable ``num`` in newstyle gettext for something else
    than the pluralize count will no longer raise a :exc:`KeyError`.
-   Removed builtin markup class and switched to markupsafe. For
    backwards compatibility the pure Python implementation still exists
    but is pulled from markupsafe by the Jinja developers. The debug
    support went into a separate feature called "debugsupport" and is
    disabled by default because it is only relevant for Python 2.4
-   Fixed an issue with unary operators having the wrong precedence.


Version 2.5
-----------

Released 2010-05-29, codename Incoherence

-   Improved the sort filter (should have worked like this for a long
    time) by adding support for case insensitive searches.
-   Fixed a bug for getattribute constant folding.
-   Support for newstyle gettext translations which result in a nicer
    in-template user interface and more consistent catalogs.
-   It's now possible to register extensions after an environment was
    created.


Version 2.4.1
-------------

Released 2010-04-20

-   Fixed an error reporting bug for undefined.


Version 2.4
-----------

Released 2010-04-13, codename Correlation

-   The environment template loading functions now transparently pass
    through a template object if it was passed to it. This makes it
    possible to import or extend from a template object that was passed
    to the template.
-   Added a ``ModuleLoader`` that can load templates from
    precompiled sources. The environment now features a method to
    compile the templates from a configured loader into a zip file or
    folder.
-   The _speedups C extension now supports Python 3.
-   Added support for autoescaping toggling sections and support for
    evaluation contexts.
-   Extensions have a priority now.


Version 2.3.1
-------------

Released 2010-02-19

-   Fixed an error reporting bug on all python versions
-   Fixed an error reporting bug on Python 2.4


Version 2.3
-----------

Released 2010-02-10, codename 3000 Pythons

-   Fixes issue with code generator that causes unbound variables to be
    generated if set was used in if-blocks and other small identifier
    problems.
-   Include tags are now able to select between multiple templates and
    take the first that exists, if a list of templates is given.
-   Fixed a problem with having call blocks in outer scopes that have an
    argument that is also used as local variable in an inner frame
    :issue:`360`.
-   Greatly improved error message reporting :pr:`339`
-   Implicit tuple expressions can no longer be totally empty. This
    change makes ``{% if %}`` a syntax error now. :issue:`364`
-   Added support for translator comments if extracted via babel.
-   Added with-statement extension.
-   Experimental Python 3 support.


Version 2.2.1
-------------

Released 2009-09-14

-   Fixes some smaller problems for Jinja on Jython.


Version 2.2
-----------

Released 2009-09-13, codename Kong

-   Include statements can now be marked with ``ignore missing`` to skip
    non existing templates.
-   Priority of ``not`` raised. It's now possible to write ``not foo in
    bar`` as an alias to ``foo not in bar`` like in python. Previously
    the grammar required parentheses (``not (foo in bar)``) which was
    odd.
-   Fixed a bug that caused syntax errors when defining macros or using
    the ``{% call %}`` tag inside loops.
-   Fixed a bug in the parser that made ``{{ foo[1, 2] }}`` impossible.
-   Made it possible to refer to names from outer scopes in included
    templates that were unused in the callers frame :issue:`327`
-   Fixed a bug that caused internal errors if names where used as
    iteration variable and regular variable *after* the loop if that
    variable was unused *before* the loop. :pr:`331`
-   Added support for optional ``scoped`` modifier to blocks.
-   Added support for line-comments.
-   Added the ``meta`` module.
-   Renamed (undocumented) attribute "overlay" to "overlayed" on the
    environment because it was clashing with a method of the same name.
-   Speedup extension is now disabled by default.


Version 2.1.1
-------------

Released 2008-12-25

-   Fixed a translation error caused by looping over empty recursive
    loops.


Version 2.1
-----------

Released 2008-11-23, codename Yasuzō

-   Fixed a bug with nested loops and the special loop variable. Before
    the change an inner loop overwrote the loop variable from the outer
    one after iteration.
-   Fixed a bug with the i18n extension that caused the explicit
    pluralization block to look up the wrong variable.
-   Fixed a limitation in the lexer that made ``{{ foo.0.0 }}``
    impossible.
-   Index based subscribing of variables with a constant value returns
    an undefined object now instead of raising an index error. This was
    a bug caused by eager optimizing.
-   The i18n extension looks up ``foo.ugettext`` now followed by
    ``foo.gettext`` if an translations object is installed. This makes
    dealing with custom translations classes easier.
-   Fixed a confusing behavior with conditional extending. loops were
    partially executed under some conditions even though they were not
    part of a visible area.
-   Added ``sort`` filter that works like ``dictsort`` but for arbitrary
    sequences.
-   Fixed a bug with empty statements in macros.
-   Implemented a bytecode cache system.
-   The template context is now weakref-able
-   Inclusions and imports "with context" forward all variables now, not
    only the initial context.
-   Added a cycle helper called ``cycler``.
-   Added a joining helper called ``joiner``.
-   Added a ``compile_expression`` method to the environment that allows
    compiling of Jinja expressions into callable Python objects.
-   Fixed an escaping bug in urlize


Version 2.0
-----------

Released 2008-07-17, codename Jinjavitus

-   The subscribing of objects (looking up attributes and items) changed
    from slightly. It's now possible to give attributes or items a
    higher priority by either using dot-notation lookup or the bracket
    syntax. This also changed the AST slightly. ``Subscript`` is gone
    and was replaced with ``Getitem`` and ``Getattr``.
-   Added support for preprocessing and token stream filtering for
    extensions. This would allow extensions to allow simplified gettext
    calls in template data and something similar.
-   Added ``TemplateStream.dump``.
-   Added missing support for implicit string literal concatenation.
    ``{{ "foo" "bar" }}`` is equivalent to ``{{ "foobar" }}``
-   ``else`` is optional for conditional expressions. If not given it
    evaluates to ``false``.
-   Improved error reporting for undefined values by providing a
    position.
-   ``filesizeformat`` filter uses decimal prefixes now per default and
    can be set to binary mode with the second parameter.
-   Fixed bug in finalizer


Version 2.0rc1
--------------

Released 2008-06-09

-   First release of Jinja 2.<|MERGE_RESOLUTION|>--- conflicted
+++ resolved
@@ -1,6 +1,5 @@
 .. currentmodule:: jinja2
 
-<<<<<<< HEAD
 Version 3.0.0
 -------------
 
@@ -14,12 +13,8 @@
     :class:`~loaders.PackageLoader`. :issue:`1168`
 
 
-2.11.2
-------
-=======
 Version 2.11.2
 --------------
->>>>>>> 9ec465ba
 
 Released 2020-04-13
 
