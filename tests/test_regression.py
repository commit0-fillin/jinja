import pytest

from jinja2 import DictLoader
from jinja2 import Environment
from jinja2 import PrefixLoader
from jinja2 import Template
from jinja2 import TemplateAssertionError
from jinja2 import TemplateNotFound
from jinja2 import TemplateSyntaxError


<<<<<<< HEAD
@pytest.mark.regression
class TestCorner:
=======
class TestCorner(object):
>>>>>>> dd5a0508
    def test_assigned_scoping(self, env):
        t = env.from_string(
            """
        {%- for item in (1, 2, 3, 4) -%}
            [{{ item }}]
        {%- endfor %}
        {{- item -}}
        """
        )
        assert t.render(item=42) == "[1][2][3][4]42"

        t = env.from_string(
            """
        {%- for item in (1, 2, 3, 4) -%}
            [{{ item }}]
        {%- endfor %}
        {%- set item = 42 %}
        {{- item -}}
        """
        )
        assert t.render() == "[1][2][3][4]42"

        t = env.from_string(
            """
        {%- set item = 42 %}
        {%- for item in (1, 2, 3, 4) -%}
            [{{ item }}]
        {%- endfor %}
        {{- item -}}
        """
        )
        assert t.render() == "[1][2][3][4]42"

    def test_closure_scoping(self, env):
        t = env.from_string(
            """
        {%- set wrapper = "<FOO>" %}
        {%- for item in (1, 2, 3, 4) %}
            {%- macro wrapper() %}[{{ item }}]{% endmacro %}
            {{- wrapper() }}
        {%- endfor %}
        {{- wrapper -}}
        """
        )
        assert t.render() == "[1][2][3][4]<FOO>"

        t = env.from_string(
            """
        {%- for item in (1, 2, 3, 4) %}
            {%- macro wrapper() %}[{{ item }}]{% endmacro %}
            {{- wrapper() }}
        {%- endfor %}
        {%- set wrapper = "<FOO>" %}
        {{- wrapper -}}
        """
        )
        assert t.render() == "[1][2][3][4]<FOO>"

        t = env.from_string(
            """
        {%- for item in (1, 2, 3, 4) %}
            {%- macro wrapper() %}[{{ item }}]{% endmacro %}
            {{- wrapper() }}
        {%- endfor %}
        {{- wrapper -}}
        """
        )
        assert t.render(wrapper=23) == "[1][2][3][4]23"


<<<<<<< HEAD
@pytest.mark.regression
class TestBug:
=======
class TestBug(object):
>>>>>>> dd5a0508
    def test_keyword_folding(self, env):
        env = Environment()
        env.filters["testing"] = lambda value, some: value + some
        assert (
            env.from_string("{{ 'test'|testing(some='stuff') }}").render()
            == "teststuff"
        )

    def test_extends_output_bugs(self, env):
        env = Environment(
            loader=DictLoader({"parent.html": "(({% block title %}{% endblock %}))"})
        )

        t = env.from_string(
            '{% if expr %}{% extends "parent.html" %}{% endif %}'
            "[[{% block title %}title{% endblock %}]]"
            "{% for item in [1, 2, 3] %}({{ item }}){% endfor %}"
        )
        assert t.render(expr=False) == "[[title]](1)(2)(3)"
        assert t.render(expr=True) == "((title))"

    def test_urlize_filter_escaping(self, env):
        tmpl = env.from_string('{{ "http://www.example.org/<foo"|urlize }}')
        assert (
            tmpl.render() == '<a href="http://www.example.org/&lt;foo" rel="noopener">'
            "http://www.example.org/&lt;foo</a>"
        )

    def test_loop_call_loop(self, env):
        tmpl = env.from_string(
            """

        {% macro test() %}
            {{ caller() }}
        {% endmacro %}

        {% for num1 in range(5) %}
            {% call test() %}
                {% for num2 in range(10) %}
                    {{ loop.index }}
                {% endfor %}
            {% endcall %}
        {% endfor %}

        """
        )

        assert tmpl.render().split() == [str(x) for x in range(1, 11)] * 5

    def test_weird_inline_comment(self, env):
        env = Environment(line_statement_prefix="%")
        pytest.raises(
            TemplateSyntaxError,
            env.from_string,
            "% for item in seq {# missing #}\n...% endfor",
        )

    def test_old_macro_loop_scoping_bug(self, env):
        tmpl = env.from_string(
            "{% for i in (1, 2) %}{{ i }}{% endfor %}"
            "{% macro i() %}3{% endmacro %}{{ i() }}"
        )
        assert tmpl.render() == "123"

    def test_partial_conditional_assignments(self, env):
        tmpl = env.from_string("{% if b %}{% set a = 42 %}{% endif %}{{ a }}")
        assert tmpl.render(a=23) == "23"
        assert tmpl.render(b=True) == "42"

    def test_stacked_locals_scoping_bug(self, env):
        env = Environment(line_statement_prefix="#")
        t = env.from_string(
            """\
# for j in [1, 2]:
#   set x = 1
#   for i in [1, 2]:
#     print x
#     if i % 2 == 0:
#       set x = x + 1
#     endif
#   endfor
# endfor
# if a
#   print 'A'
# elif b
#   print 'B'
# elif c == d
#   print 'C'
# else
#   print 'D'
# endif
    """
        )
        assert t.render(a=0, b=False, c=42, d=42.0) == "1111C"

    def test_stacked_locals_scoping_bug_twoframe(self, env):
        t = Template(
            """
            {% set x = 1 %}
            {% for item in foo %}
                {% if item == 1 %}
                    {% set x = 2 %}
                {% endif %}
            {% endfor %}
            {{ x }}
        """
        )
        rv = t.render(foo=[1]).strip()
        assert rv == "1"

    def test_call_with_args(self, env):
        t = Template(
            """{% macro dump_users(users) -%}
        <ul>
          {%- for user in users -%}
            <li><p>{{ user.username|e }}</p>{{ caller(user) }}</li>
          {%- endfor -%}
          </ul>
        {%- endmacro -%}

        {% call(user) dump_users(list_of_user) -%}
          <dl>
            <dl>Realname</dl>
            <dd>{{ user.realname|e }}</dd>
            <dl>Description</dl>
            <dd>{{ user.description }}</dd>
          </dl>
        {% endcall %}"""
        )

        assert [
            x.strip()
            for x in t.render(
                list_of_user=[
                    {
                        "username": "apo",
                        "realname": "something else",
                        "description": "test",
                    }
                ]
            ).splitlines()
        ] == [
            "<ul><li><p>apo</p><dl>",
            "<dl>Realname</dl>",
            "<dd>something else</dd>",
            "<dl>Description</dl>",
            "<dd>test</dd>",
            "</dl>",
            "</li></ul>",
        ]

    def test_empty_if_condition_fails(self, env):
        pytest.raises(TemplateSyntaxError, Template, "{% if %}....{% endif %}")
        pytest.raises(
            TemplateSyntaxError, Template, "{% if foo %}...{% elif %}...{% endif %}"
        )
        pytest.raises(TemplateSyntaxError, Template, "{% for x in %}..{% endfor %}")

    def test_recursive_loop_compile(self, env):
        Template(
            """
            {% for p in foo recursive%}
                {{p.bar}}
                {% for f in p.fields recursive%}
                    {{f.baz}}
                    {{p.bar}}
                    {% if f.rec %}
                        {{ loop(f.sub) }}
                    {% endif %}
                {% endfor %}
            {% endfor %}
            """
        )
        Template(
            """
            {% for p in foo%}
                {{p.bar}}
                {% for f in p.fields recursive%}
                    {{f.baz}}
                    {{p.bar}}
                    {% if f.rec %}
                        {{ loop(f.sub) }}
                    {% endif %}
                {% endfor %}
            {% endfor %}
            """
        )

    def test_else_loop_bug(self, env):
        t = Template(
            """
            {% for x in y %}
                {{ loop.index0 }}
            {% else %}
                {% for i in range(3) %}{{ i }}{% endfor %}
            {% endfor %}
        """
        )
        assert t.render(y=[]).strip() == "012"

    def test_correct_prefix_loader_name(self, env):
        env = Environment(loader=PrefixLoader({"foo": DictLoader({})}))
        with pytest.raises(TemplateNotFound) as e:
            env.get_template("foo/bar.html")

        assert e.value.name == "foo/bar.html"

    def test_contextfunction_callable_classes(self, env):
        from jinja2.utils import contextfunction

        class CallableClass:
            @contextfunction
            def __call__(self, ctx):
                return ctx.resolve("hello")

        tpl = Template("""{{ callableclass() }}""")
        output = tpl.render(callableclass=CallableClass(), hello="TEST")
        expected = "TEST"

        assert output == expected

    def test_block_set_with_extends(self):
        env = Environment(
            loader=DictLoader({"main": "{% block body %}[{{ x }}]{% endblock %}"})
        )
        t = env.from_string('{% extends "main" %}{% set x %}42{% endset %}')
        assert t.render() == "[42]"

    def test_nested_for_else(self, env):
        tmpl = env.from_string(
            "{% for x in y %}{{ loop.index0 }}{% else %}"
            "{% for i in range(3) %}{{ i }}{% endfor %}"
            "{% endfor %}"
        )
        assert tmpl.render() == "012"

    def test_macro_var_bug(self, env):
        tmpl = env.from_string(
            """
        {% set i = 1 %}
        {% macro test() %}
            {% for i in range(0, 10) %}{{ i }}{% endfor %}
        {% endmacro %}{{ test() }}
        """
        )
        assert tmpl.render().strip() == "0123456789"

    def test_macro_var_bug_advanced(self, env):
        tmpl = env.from_string(
            """
        {% macro outer() %}
            {% set i = 1 %}
            {% macro test() %}
                {% for i in range(0, 10) %}{{ i }}{% endfor %}
            {% endmacro %}{{ test() }}
        {% endmacro %}{{ outer() }}
        """
        )
        assert tmpl.render().strip() == "0123456789"

    def test_callable_defaults(self):
        env = Environment()
        env.globals["get_int"] = lambda: 42
        t = env.from_string(
            """
        {% macro test(a, b, c=get_int()) -%}
             {{ a + b + c }}
        {%- endmacro %}
        {{ test(1, 2) }}|{{ test(1, 2, 3) }}
        """
        )
        assert t.render().strip() == "45|6"

    def test_macro_escaping(self):
        env = Environment(
            autoescape=lambda x: False, extensions=["jinja2.ext.autoescape"]
        )
        template = "{% macro m() %}<html>{% endmacro %}"
        template += "{% autoescape true %}{{ m() }}{% endautoescape %}"
        assert env.from_string(template).render()

    def test_macro_scoping(self, env):
        tmpl = env.from_string(
            """
        {% set n=[1,2,3,4,5] %}
        {% for n in [[1,2,3], [3,4,5], [5,6,7]] %}

        {% macro x(l) %}
          {{ l.pop() }}
          {% if l %}{{ x(l) }}{% endif %}
        {% endmacro %}

        {{ x(n) }}

        {% endfor %}
        """
        )
        assert list(map(int, tmpl.render().split())) == [3, 2, 1, 5, 4, 3, 7, 6, 5]

    def test_scopes_and_blocks(self):
        env = Environment(
            loader=DictLoader(
                {
                    "a.html": """
                {%- set foo = 'bar' -%}
                {% include 'x.html' -%}
            """,
                    "b.html": """
                {%- set foo = 'bar' -%}
                {% block test %}{% include 'x.html' %}{% endblock -%}
                """,
                    "c.html": """
                {%- set foo = 'bar' -%}
                {% block test %}{% set foo = foo
                    %}{% include 'x.html' %}{% endblock -%}
            """,
                    "x.html": """{{ foo }}|{{ test }}""",
                }
            )
        )

        a = env.get_template("a.html")
        b = env.get_template("b.html")
        c = env.get_template("c.html")

        assert a.render(test="x").strip() == "bar|x"
        assert b.render(test="x").strip() == "bar|x"
        assert c.render(test="x").strip() == "bar|x"

    def test_scopes_and_include(self):
        env = Environment(
            loader=DictLoader(
                {
                    "include.html": "{{ var }}",
                    "base.html": '{% include "include.html" %}',
                    "child.html": '{% extends "base.html" %}{% set var = 42 %}',
                }
            )
        )
        t = env.get_template("child.html")
        assert t.render() == "42"

    def test_caller_scoping(self, env):
        t = env.from_string(
            """
        {% macro detail(icon, value) -%}
          {% if value -%}
            <p><span class="fa fa-fw fa-{{ icon }}"></span>
                {%- if caller is undefined -%}
                    {{ value }}
                {%- else -%}
                    {{ caller(value, *varargs) }}
                {%- endif -%}</p>
          {%- endif %}
        {%- endmacro %}


        {% macro link_detail(icon, value, href) -%}
          {% call(value, href) detail(icon, value, href) -%}
            <a href="{{ href }}">{{ value }}</a>
          {%- endcall %}
        {%- endmacro %}
        """
        )

        assert t.module.link_detail("circle", "Index", "/") == (
            '<p><span class="fa fa-fw fa-circle"></span><a href="/">Index</a></p>'
        )

    def test_variable_reuse(self, env):
        t = env.from_string("{% for x in x.y %}{{ x }}{% endfor %}")
        assert t.render(x={"y": [0, 1, 2]}) == "012"

        t = env.from_string("{% for x in x.y %}{{ loop.index0 }}|{{ x }}{% endfor %}")
        assert t.render(x={"y": [0, 1, 2]}) == "0|01|12|2"

        t = env.from_string("{% for x in x.y recursive %}{{ x }}{% endfor %}")
        assert t.render(x={"y": [0, 1, 2]}) == "012"

    def test_double_caller(self, env):
        t = env.from_string(
            "{% macro x(caller=none) %}[{% if caller %}"
            "{{ caller() }}{% endif %}]{% endmacro %}"
            "{{ x() }}{% call x() %}aha!{% endcall %}"
        )
        assert t.render() == "[][aha!]"

    def test_double_caller_no_default(self, env):
        with pytest.raises(TemplateAssertionError) as exc_info:
            env.from_string(
                "{% macro x(caller) %}[{% if caller %}"
                "{{ caller() }}{% endif %}]{% endmacro %}"
            )
        assert exc_info.match(
            r'"caller" argument must be omitted or ' r"be given a default"
        )

        t = env.from_string(
            "{% macro x(caller=none) %}[{% if caller %}"
            "{{ caller() }}{% endif %}]{% endmacro %}"
        )
        with pytest.raises(TypeError) as exc_info:
            t.module.x(None, caller=lambda: 42)
        assert exc_info.match(
            r"\'x\' was invoked with two values for the " r"special caller argument"
        )

    def test_macro_blocks(self, env):
        t = env.from_string(
            "{% macro x() %}{% block foo %}x{% endblock %}{% endmacro %}{{ x() }}"
        )
        assert t.render() == "x"

    def test_scoped_block(self, env):
        t = env.from_string(
            "{% set x = 1 %}{% with x = 2 %}{% block y scoped %}"
            "{{ x }}{% endblock %}{% endwith %}"
        )
        assert t.render() == "2"

    def test_recursive_loop_filter(self, env):
        t = env.from_string(
            """
        <?xml version="1.0" encoding="UTF-8"?>
        <urlset xmlns="http://www.sitemaps.org/schemas/sitemap/0.9">
          {%- for page in [site.root] if page.url != this recursive %}
          <url><loc>{{ page.url }}</loc></url>
          {{- loop(page.children) }}
          {%- endfor %}
        </urlset>
        """
        )
        sm = t.render(
            this="/foo",
            site={"root": {"url": "/", "children": [{"url": "/foo"}, {"url": "/bar"}]}},
        )
        lines = [x.strip() for x in sm.splitlines() if x.strip()]
        assert lines == [
            '<?xml version="1.0" encoding="UTF-8"?>',
            '<urlset xmlns="http://www.sitemaps.org/schemas/sitemap/0.9">',
            "<url><loc>/</loc></url>",
            "<url><loc>/bar</loc></url>",
            "</urlset>",
        ]

    def test_empty_if(self, env):
        t = env.from_string("{% if foo %}{% else %}42{% endif %}")
        assert t.render(foo=False) == "42"

    def test_subproperty_if(self, env):
        t = env.from_string(
            "{% if object1.subproperty1 is eq object2.subproperty2 %}42{% endif %}"
        )
        assert (
            t.render(
                object1={"subproperty1": "value"}, object2={"subproperty2": "value"}
            )
            == "42"
        )

    def test_set_and_include(self):
        env = Environment(
            loader=DictLoader(
                {
                    "inc": "bar",
                    "main": '{% set foo = "foo" %}{{ foo }}{% include "inc" %}',
                }
            )
        )
        assert env.get_template("main").render() == "foobar"

    def test_loop_include(self):
        env = Environment(
            loader=DictLoader(
                {
                    "inc": "{{ i }}",
                    "main": '{% for i in [1, 2, 3] %}{% include "inc" %}{% endfor %}',
                }
            )
        )
        assert env.get_template("main").render() == "123"

    def test_grouper_repr(self):
        from jinja2.filters import _GroupTuple

        t = _GroupTuple("foo", [1, 2])
        assert t.grouper == "foo"
        assert t.list == [1, 2]
        assert repr(t) == "('foo', [1, 2])"
        assert str(t) == "('foo', [1, 2])"

    def test_custom_context(self, env):
        from jinja2.runtime import Context

        class MyContext(Context):
            pass

        class MyEnvironment(Environment):
            context_class = MyContext

        loader = DictLoader({"base": "{{ foobar }}", "test": '{% extends "base" %}'})
        env = MyEnvironment(loader=loader)
        assert env.get_template("test").render(foobar="test") == "test"

    def test_legacy_custom_context(self, env):
        from jinja2.runtime import Context, missing

        class MyContext(Context):
            def resolve(self, name):
                if name == "foo":
                    return 42
                return super().resolve(name)

        x = MyContext(env, parent={"bar": 23}, name="foo", blocks={})
        assert x._legacy_resolve_mode
        assert x.resolve_or_missing("foo") == 42
        assert x.resolve_or_missing("bar") == 23
        assert x.resolve_or_missing("baz") is missing

    def test_recursive_loop_bug(self, env):
        tmpl = env.from_string(
            "{%- for value in values recursive %}1{% else %}0{% endfor -%}"
        )
        assert tmpl.render(values=[]) == "0"

    def test_markup_and_chainable_undefined(self):
        from jinja2 import Markup
        from jinja2.runtime import ChainableUndefined

        assert str(Markup(ChainableUndefined())) == ""<|MERGE_RESOLUTION|>--- conflicted
+++ resolved
@@ -9,12 +9,7 @@
 from jinja2 import TemplateSyntaxError
 
 
-<<<<<<< HEAD
-@pytest.mark.regression
 class TestCorner:
-=======
-class TestCorner(object):
->>>>>>> dd5a0508
     def test_assigned_scoping(self, env):
         t = env.from_string(
             """
@@ -85,12 +80,7 @@
         assert t.render(wrapper=23) == "[1][2][3][4]23"
 
 
-<<<<<<< HEAD
-@pytest.mark.regression
 class TestBug:
-=======
-class TestBug(object):
->>>>>>> dd5a0508
     def test_keyword_folding(self, env):
         env = Environment()
         env.filters["testing"] = lambda value, some: value + some
