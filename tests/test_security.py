import pytest

from jinja2 import Environment
from jinja2 import escape
from jinja2.exceptions import SecurityError
from jinja2.exceptions import TemplateRuntimeError
from jinja2.exceptions import TemplateSyntaxError
from jinja2.nodes import EvalContext
from jinja2.sandbox import ImmutableSandboxedEnvironment
from jinja2.sandbox import SandboxedEnvironment
from jinja2.sandbox import unsafe


class PrivateStuff:
    def bar(self):
        return 23

    @unsafe
    def foo(self):
        return 42

    def __repr__(self):
        return "PrivateStuff"


class PublicStuff:
    def bar(self):
        return 23

    def _foo(self):
        return 42

    def __repr__(self):
        return "PublicStuff"


<<<<<<< HEAD
@pytest.mark.sandbox
class TestSandbox:
=======
class TestSandbox(object):
>>>>>>> dd5a0508
    def test_unsafe(self, env):
        env = SandboxedEnvironment()
        pytest.raises(
            SecurityError, env.from_string("{{ foo.foo() }}").render, foo=PrivateStuff()
        )
        assert env.from_string("{{ foo.bar() }}").render(foo=PrivateStuff()) == "23"

        pytest.raises(
            SecurityError, env.from_string("{{ foo._foo() }}").render, foo=PublicStuff()
        )
        assert env.from_string("{{ foo.bar() }}").render(foo=PublicStuff()) == "23"
        assert env.from_string("{{ foo.__class__ }}").render(foo=42) == ""
        assert env.from_string("{{ foo.func_code }}").render(foo=lambda: None) == ""
        # security error comes from __class__ already.
        pytest.raises(
            SecurityError,
            env.from_string("{{ foo.__class__.__subclasses__() }}").render,
            foo=42,
        )

    def test_immutable_environment(self, env):
        env = ImmutableSandboxedEnvironment()
        pytest.raises(SecurityError, env.from_string("{{ [].append(23) }}").render)
        pytest.raises(SecurityError, env.from_string("{{ {1:2}.clear() }}").render)

    def test_restricted(self, env):
        env = SandboxedEnvironment()
        pytest.raises(
            TemplateSyntaxError,
            env.from_string,
            "{% for item.attribute in seq %}...{% endfor %}",
        )
        pytest.raises(
            TemplateSyntaxError,
            env.from_string,
            "{% for foo, bar.baz in seq %}...{% endfor %}",
        )

    def test_template_data(self, env):
        env = Environment(autoescape=True)
        t = env.from_string(
            "{% macro say_hello(name) %}"
            "<p>Hello {{ name }}!</p>{% endmacro %}"
            '{{ say_hello("<blink>foo</blink>") }}'
        )
        escaped_out = "<p>Hello &lt;blink&gt;foo&lt;/blink&gt;!</p>"
        assert t.render() == escaped_out
        assert str(t.module) == escaped_out
        assert escape(t.module) == escaped_out
        assert t.module.say_hello("<blink>foo</blink>") == escaped_out
        assert (
            escape(t.module.say_hello(EvalContext(env), "<blink>foo</blink>"))
            == escaped_out
        )
        assert escape(t.module.say_hello("<blink>foo</blink>")) == escaped_out

    def test_attr_filter(self, env):
        env = SandboxedEnvironment()
        tmpl = env.from_string('{{ cls|attr("__subclasses__")() }}')
        pytest.raises(SecurityError, tmpl.render, cls=int)

    def test_binary_operator_intercepting(self, env):
        def disable_op(left, right):
            raise TemplateRuntimeError("that operator so does not work")

        for expr, ctx, rv in ("1 + 2", {}, "3"), ("a + 2", {"a": 2}, "4"):
            env = SandboxedEnvironment()
            env.binop_table["+"] = disable_op
            t = env.from_string(f"{{{{ {expr} }}}}")
            assert t.render(ctx) == rv
            env.intercepted_binops = frozenset(["+"])
            t = env.from_string(f"{{{{ {expr} }}}}")
            with pytest.raises(TemplateRuntimeError):
                t.render(ctx)

    def test_unary_operator_intercepting(self, env):
        def disable_op(arg):
            raise TemplateRuntimeError("that operator so does not work")

        for expr, ctx, rv in ("-1", {}, "-1"), ("-a", {"a": 2}, "-2"):
            env = SandboxedEnvironment()
            env.unop_table["-"] = disable_op
            t = env.from_string(f"{{{{ {expr} }}}}")
            assert t.render(ctx) == rv
            env.intercepted_unops = frozenset(["-"])
            t = env.from_string(f"{{{{ {expr} }}}}")
            with pytest.raises(TemplateRuntimeError):
                t.render(ctx)


<<<<<<< HEAD
@pytest.mark.sandbox
class TestStringFormat:
=======
class TestStringFormat(object):
>>>>>>> dd5a0508
    def test_basic_format_safety(self):
        env = SandboxedEnvironment()
        t = env.from_string('{{ "a{0.__class__}b".format(42) }}')
        assert t.render() == "ab"

    def test_basic_format_all_okay(self):
        env = SandboxedEnvironment()
        t = env.from_string('{{ "a{0.foo}b".format({"foo": 42}) }}')
        assert t.render() == "a42b"

    def test_safe_format_safety(self):
        env = SandboxedEnvironment()
        t = env.from_string('{{ ("a{0.__class__}b{1}"|safe).format(42, "<foo>") }}')
        assert t.render() == "ab&lt;foo&gt;"

    def test_safe_format_all_okay(self):
        env = SandboxedEnvironment()
        t = env.from_string('{{ ("a{0.foo}b{1}"|safe).format({"foo": 42}, "<foo>") }}')
        assert t.render() == "a42b&lt;foo&gt;"


<<<<<<< HEAD
@pytest.mark.sandbox
class TestStringFormatMap:
=======
@pytest.mark.skipif(
    not hasattr(str, "format_map"), reason="requires str.format_map method"
)
class TestStringFormatMap(object):
>>>>>>> dd5a0508
    def test_basic_format_safety(self):
        env = SandboxedEnvironment()
        t = env.from_string('{{ "a{x.__class__}b".format_map({"x":42}) }}')
        assert t.render() == "ab"

    def test_basic_format_all_okay(self):
        env = SandboxedEnvironment()
        t = env.from_string('{{ "a{x.foo}b".format_map({"x":{"foo": 42}}) }}')
        assert t.render() == "a42b"

    def test_safe_format_all_okay(self):
        env = SandboxedEnvironment()
        t = env.from_string(
            '{{ ("a{x.foo}b{y}"|safe).format_map({"x":{"foo": 42}, "y":"<foo>"}) }}'
        )
        assert t.render() == "a42b&lt;foo&gt;"<|MERGE_RESOLUTION|>--- conflicted
+++ resolved
@@ -34,12 +34,7 @@
         return "PublicStuff"
 
 
-<<<<<<< HEAD
-@pytest.mark.sandbox
 class TestSandbox:
-=======
-class TestSandbox(object):
->>>>>>> dd5a0508
     def test_unsafe(self, env):
         env = SandboxedEnvironment()
         pytest.raises(
@@ -130,12 +125,7 @@
                 t.render(ctx)
 
 
-<<<<<<< HEAD
-@pytest.mark.sandbox
 class TestStringFormat:
-=======
-class TestStringFormat(object):
->>>>>>> dd5a0508
     def test_basic_format_safety(self):
         env = SandboxedEnvironment()
         t = env.from_string('{{ "a{0.__class__}b".format(42) }}')
@@ -157,15 +147,7 @@
         assert t.render() == "a42b&lt;foo&gt;"
 
 
-<<<<<<< HEAD
-@pytest.mark.sandbox
 class TestStringFormatMap:
-=======
-@pytest.mark.skipif(
-    not hasattr(str, "format_map"), reason="requires str.format_map method"
-)
-class TestStringFormatMap(object):
->>>>>>> dd5a0508
     def test_basic_format_safety(self):
         env = SandboxedEnvironment()
         t = env.from_string('{{ "a{x.__class__}b".format_map({"x":42}) }}')
