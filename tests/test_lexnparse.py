--- conflicted
+++ resolved
@@ -12,24 +12,7 @@
 from jinja2.lexer import TokenStream
 
 
-<<<<<<< HEAD
-@pytest.mark.lexnparse
-@pytest.mark.tokenstream
 class TestTokenStream:
-=======
-# how does a string look like in jinja syntax?
-if PY2:
-
-    def jinja_string_repr(string):
-        return repr(string)[1:]
-
-
-else:
-    jinja_string_repr = repr
-
-
-class TestTokenStream(object):
->>>>>>> dd5a0508
     test_tokens = [
         Token(1, TOKEN_BLOCK_BEGIN, ""),
         Token(2, TOKEN_BLOCK_END, ""),
@@ -57,13 +40,7 @@
         ]
 
 
-<<<<<<< HEAD
-@pytest.mark.lexnparse
-@pytest.mark.lexer
 class TestLexer:
-=======
-class TestLexer(object):
->>>>>>> dd5a0508
     def test_raw1(self, env):
         tmpl = env.from_string(
             "{% raw %}foo{% endraw %}|"
@@ -187,13 +164,7 @@
             pytest.raises(TemplateSyntaxError, env.from_string, t)
 
 
-<<<<<<< HEAD
-@pytest.mark.lexnparse
-@pytest.mark.parser
 class TestParser:
-=======
-class TestParser(object):
->>>>>>> dd5a0508
     def test_php_syntax(self, env):
         env = Environment("<?", "?>", "<?=", "?>", "<!--", "-->")
         tmpl = env.from_string(
@@ -326,13 +297,7 @@
         assert_error("{% unknown_tag %}", "Encountered unknown tag 'unknown_tag'.")
 
 
-<<<<<<< HEAD
-@pytest.mark.lexnparse
-@pytest.mark.syntax
 class TestSyntax:
-=======
-class TestSyntax(object):
->>>>>>> dd5a0508
     def test_call(self, env):
         env = Environment()
         env.globals["foo"] = lambda a, b, c, e, g: a + b + c + e + g
@@ -586,13 +551,7 @@
         assert tmpl.render(foo={"bar": 42}) == "42"
 
 
-<<<<<<< HEAD
-@pytest.mark.lexnparse
-@pytest.mark.lstripblocks
 class TestLstripBlocks:
-=======
-class TestLstripBlocks(object):
->>>>>>> dd5a0508
     def test_lstrip(self, env):
         env = Environment(lstrip_blocks=True, trim_blocks=False)
         tmpl = env.from_string("""    {% if True %}\n    {% endif %}""")
